from __future__ import annotations

import numpy as np
from rdkit import Chem

from molexpress import types
from molexpress.datasets import featurizers
from molexpress.ops import chem_ops


class MolecularGraphEncoder:
    def __init__(
        self,
        atom_featurizers: list[featurizers.Featurizer],
        bond_featurizers: list[featurizers.Featurizer] = None,
        self_loops: bool = False,
    ) -> None:
        self.node_encoder = MolecularNodeEncoder(atom_featurizers)
        self.edge_encoder = MolecularEdgeEncoder(bond_featurizers, self_loops=self_loops)

    def __call__(self, molecule: types.Molecule | types.SMILES | types.InChI) -> np.ndarray:
        molecule = chem_ops.get_molecule(molecule)
        return {**self.node_encoder(molecule), **self.edge_encoder(molecule)}

    @staticmethod
    def _collate_fn(
        data: list[tuple[types.MolecularGraph, np.ndarray]],
    ) -> tuple[types.MolecularGraph, np.ndarray]:
        """TODO: Not sure where to implement this collate function.
                 Temporarily putting it here.

        Procedure:
            Merges list of graphs into a single disjoint graph.
        """

        x, y = list(zip(*data))

        num_nodes = np.array([graph["node_state"].shape[0] for graph in x])

        disjoint_graph = {}

        disjoint_graph["node_state"] = np.concatenate([graph["node_state"] for graph in x])

        if "edge_state" in x[0]:
            disjoint_graph["edge_state"] = np.concatenate([graph["edge_state"] for graph in x])

        edge_src = np.concatenate([graph["edge_src"] for graph in x])
        edge_dst = np.concatenate([graph["edge_dst"] for graph in x])
        num_edges = np.array([graph["edge_src"].shape[0] for graph in x])
        indices = np.repeat(range(len(x)), num_edges)
        edge_incr = np.concatenate([[0], num_nodes[:-1]])
        edge_incr = np.take_along_axis(edge_incr, indices, axis=0)

        disjoint_graph["edge_src"] = edge_src + edge_incr
        disjoint_graph["edge_dst"] = edge_dst + edge_incr
        disjoint_graph["graph_indicator"] = np.repeat(range(len(x)), num_nodes)

        return disjoint_graph, np.stack(y)


class Composer:
    """Wraps a list of featurizers.

    While a Featurizer encodes an atom or bond based on a single property,
    the Composer encodes an atom or bond based on multiple properties.

    Args:
        featurizers:
            List of featurizers.
    """

    def __init__(self, featurizers: list[featurizers.Featurizer]) -> None:
        self.featurizers = featurizers
        assert all(
            self.featurizers[0].output_dtype == f.output_dtype for f in self.featurizers
        ), "'dtype' of features need to be consistent."

    def __call__(self, inputs: types.Atom | types.Bond) -> np.ndarray:
        return np.concatenate([f(inputs) for f in self.featurizers])

    @property
    def output_dim(self):
        return sum(f.output_dim for f in self.featurizers)

    @property
    def output_dtype(self):
        return self.featurizers[0].output_dtype


class MolecularEdgeEncoder:
    def __init__(
        self, featurizers: list[featurizers.Featurizer], self_loops: bool = False
    ) -> None:
        self.featurizer = Composer(featurizers)
        self.self_loops = self_loops
        self.output_dim = self.featurizer.output_dim
        self.output_dtype = self.featurizer.output_dtype

    def __call__(self, molecule: types.Molecule) -> np.ndarray:
        edge_src, edge_dst = chem_ops.get_adjacency(molecule, self_loops=self.self_loops)

        if self.featurizer is None:
            return {"edge_src": edge_src, "edge_dst": edge_dst}

        if molecule.GetNumBonds() == 0:
<<<<<<< HEAD
            edge_state = np.zeros(shape=(0, self.output_dim), dtype=self.output_dtype)
=======
            edge_state = np.zeros(
                shape=(0, self.output_dim + int(self.self_loops)), 
                dtype=self.output_dtype
            )
>>>>>>> 9a88c5dc
            return {
                "edge_src": edge_src,
                "edge_dst": edge_dst,
                "edge_state": edge_state,
            }

        bond_encodings = []

        for i, j in zip(edge_src, edge_dst):
            bond = molecule.GetBondBetweenAtoms(int(i), int(j))

            if bond is None:
                assert self.self_loops, "Found a bond to be None."
                bond_encoding = np.zeros(self.output_dim + 1, dtype=self.output_dtype)
                bond_encoding[-1] = 1
            else:
                bond_encoding = self.featurizer(bond)
                if self.self_loops:
                    bond_encoding = np.pad(bond_encoding, (0, 1))

            bond_encodings.append(bond_encoding)

        return {
            "edge_src": edge_src,
            "edge_dst": edge_dst,
            "edge_state": np.stack(bond_encodings),
        }


class MolecularNodeEncoder:
    def __init__(
        self,
        featurizers: list[featurizers.Featurizer],
    ) -> None:
        self.featurizer = Composer(featurizers)

    def __call__(self, molecule: types.Molecule) -> np.ndarray:
        node_encodings = np.stack([self.featurizer(atom) for atom in molecule.GetAtoms()], axis=0)
        return {"node_state": np.stack(node_encodings)}<|MERGE_RESOLUTION|>--- conflicted
+++ resolved
@@ -103,14 +103,10 @@
             return {"edge_src": edge_src, "edge_dst": edge_dst}
 
         if molecule.GetNumBonds() == 0:
-<<<<<<< HEAD
-            edge_state = np.zeros(shape=(0, self.output_dim), dtype=self.output_dtype)
-=======
             edge_state = np.zeros(
-                shape=(0, self.output_dim + int(self.self_loops)), 
+                shape=(0, self.output_dim + int(self.self_loops)),
                 dtype=self.output_dtype
             )
->>>>>>> 9a88c5dc
             return {
                 "edge_src": edge_src,
                 "edge_dst": edge_dst,
